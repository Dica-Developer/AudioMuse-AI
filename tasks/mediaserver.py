# tasks/mediaserver.py

import logging
import config  # Import the config module to access server type and settings

# Import the specific implementations
from tasks.mediaserver_jellyfin import (
    resolve_user as jellyfin_resolve_user,
    get_all_playlists as jellyfin_get_all_playlists,
    delete_playlist as jellyfin_delete_playlist,
    get_recent_albums as jellyfin_get_recent_albums,
    get_tracks_from_album as jellyfin_get_tracks_from_album,
    download_track as jellyfin_download_track,
    get_all_songs as jellyfin_get_all_songs,
    get_playlist_by_name as jellyfin_get_playlist_by_name,
    create_playlist as jellyfin_create_playlist,
    create_instant_playlist as jellyfin_create_instant_playlist,
    get_top_played_songs as jellyfin_get_top_played_songs,
    get_last_played_time as jellyfin_get_last_played_time,
)
from tasks.mediaserver_navidrome import (
    get_all_playlists as navidrome_get_all_playlists,
    delete_playlist as navidrome_delete_playlist,
    get_recent_albums as navidrome_get_recent_albums,
    get_tracks_from_album as navidrome_get_tracks_from_album,
    download_track as navidrome_download_track,
    get_all_songs as navidrome_get_all_songs,
    get_playlist_by_name as navidrome_get_playlist_by_name,
    create_playlist as navidrome_create_playlist,
    create_instant_playlist as navidrome_create_instant_playlist,
    get_top_played_songs as navidrome_get_top_played_songs,
    get_last_played_time as navidrome_get_last_played_time,
)
from tasks.mediaserver_lyrion import (
    get_all_playlists as lyrion_get_all_playlists,
    delete_playlist as lyrion_delete_playlist,
    get_recent_albums as lyrion_get_recent_albums,
    get_tracks_from_album as lyrion_get_tracks_from_album,
    download_track as lyrion_download_track,
    get_all_songs as lyrion_get_all_songs,
    get_playlist_by_name as lyrion_get_playlist_by_name,
    create_playlist as lyrion_create_playlist,
    create_instant_playlist as lyrion_create_instant_playlist,
    get_top_played_songs as lyrion_get_top_played_songs,
    get_last_played_time as lyrion_get_last_played_time,
)
from tasks.mediaserver_mpd import (
    get_all_playlists as mpd_get_all_playlists,
    delete_playlist as mpd_delete_playlist,
    get_recent_albums as mpd_get_recent_albums,
    get_tracks_from_album as mpd_get_tracks_from_album,
    download_track as mpd_download_track,
    get_all_songs as mpd_get_all_songs,
    get_playlist_by_name as mpd_get_playlist_by_name,
    create_playlist as mpd_create_playlist,
    create_instant_playlist as mpd_create_instant_playlist,
    get_top_played_songs as mpd_get_top_played_songs,
    get_last_played_time as mpd_get_last_played_time,
)
from tasks.mediaserver_emby import (
    resolve_user as emby_resolve_user,
    get_all_playlists as emby_get_all_playlists,
    delete_playlist as emby_delete_playlist,
    get_recent_albums as emby_get_recent_albums,
    get_recent_music_items as emby_get_recent_music_items,
    get_tracks_from_album as emby_get_tracks_from_album,
    download_track as emby_download_track,
    get_all_songs as emby_get_all_songs,
    get_playlist_by_name as emby_get_playlist_by_name,
    create_playlist as emby_create_playlist,
    create_instant_playlist as emby_create_instant_playlist,
    get_top_played_songs as emby_get_top_played_songs,
    get_last_played_time as emby_get_last_played_time,
)

logger = logging.getLogger(__name__)


# ##############################################################################
# PUBLIC API (Dispatcher functions)
# ##############################################################################

def resolve_emby_jellyfin_user(identifier, token):
    """Public dispatcher for resolving a Jellyfin or Emby user identifier."""
    # This is specific to Jellyfin, so we call it directly.
    if config.MEDIASERVER_TYPE == 'jellyfin': return jellyfin_resolve_user(identifier, token)
    if config.MEDIASERVER_TYPE == 'emby': return emby_resolve_user(identifier, token)
    return []

def delete_automatic_playlists():
    """Deletes all playlists ending with '_automatic' using admin credentials."""
    logger.info("Starting deletion of all '_automatic' playlists.")
    deleted_count = 0
    
    playlists_to_check = []
    delete_function = None

    if config.MEDIASERVER_TYPE == 'jellyfin':
        playlists_to_check = jellyfin_get_all_playlists()
        delete_function = jellyfin_delete_playlist
    elif config.MEDIASERVER_TYPE == 'navidrome':
        playlists_to_check = navidrome_get_all_playlists()
        delete_function = navidrome_delete_playlist
    elif config.MEDIASERVER_TYPE == 'lyrion':
        playlists_to_check = lyrion_get_all_playlists()
        delete_function = lyrion_delete_playlist
    elif config.MEDIASERVER_TYPE == 'mpd':
        playlists_to_check = mpd_get_all_playlists()
        delete_function = mpd_delete_playlist
    elif config.MEDIASERVER_TYPE == 'emby':
        playlists_to_check = emby_get_all_playlists()
        delete_function = emby_delete_playlist

    if delete_function:
        for p in playlists_to_check:
            # Navidrome uses 'id', others use 'Id'. Check for both.
            playlist_id = p.get('Id') or p.get('id')
            if p.get('Name', '').endswith('_automatic') and delete_function(playlist_id):
                deleted_count += 1
                
    logger.info(f"Finished deletion. Deleted {deleted_count} playlists.")

def get_recent_albums(limit):
    """Fetches recently added albums using admin credentials."""
    if config.MEDIASERVER_TYPE == 'jellyfin': return jellyfin_get_recent_albums(limit)
    if config.MEDIASERVER_TYPE == 'navidrome': return navidrome_get_recent_albums(limit)
    if config.MEDIASERVER_TYPE == 'lyrion': return lyrion_get_recent_albums(limit)
    if config.MEDIASERVER_TYPE == 'mpd': return mpd_get_recent_albums(limit)
    if config.MEDIASERVER_TYPE == 'emby': return emby_get_recent_albums(limit)
    return []

<<<<<<< HEAD
def get_recent_music_items(limit):
    """
    Fetches both recent albums AND standalone tracks for comprehensive music discovery.
    This ensures no music is missed during analysis, even with incomplete metadata.
    Now implemented for Jellyfin, Navidrome, and Lyrion - all provide comprehensive discovery.
    """
    if config.MEDIASERVER_TYPE == 'jellyfin': 
        return jellyfin_get_recent_music_items(limit)
    elif config.MEDIASERVER_TYPE == 'navidrome': 
        return navidrome_get_recent_music_items(limit)
    elif config.MEDIASERVER_TYPE == 'lyrion': 
        return lyrion_get_recent_music_items(limit)
    elif config.MEDIASERVER_TYPE == 'emby': 
        return emby_get_recent_music_items(limit)
    else:
        # Fallback to regular album fetching for servers without comprehensive discovery
        logger.info(f"get_recent_music_items not yet implemented for {config.MEDIASERVER_TYPE}, falling back to get_recent_albums")
        return get_recent_albums(limit)

=======
>>>>>>> 5a5affdd
def get_tracks_from_album(album_id):
    """Fetches tracks for an album using admin credentials."""
    if config.MEDIASERVER_TYPE == 'jellyfin': return jellyfin_get_tracks_from_album(album_id)
    if config.MEDIASERVER_TYPE == 'navidrome': return navidrome_get_tracks_from_album(album_id)
    if config.MEDIASERVER_TYPE == 'lyrion': return lyrion_get_tracks_from_album(album_id)
    if config.MEDIASERVER_TYPE == 'mpd': return mpd_get_tracks_from_album(album_id)
    if config.MEDIASERVER_TYPE == 'emby': return emby_get_tracks_from_album(album_id)
    return []

def download_track(temp_dir, item):
    """Downloads a track using admin credentials."""
    if config.MEDIASERVER_TYPE == 'jellyfin': return jellyfin_download_track(temp_dir, item)
    if config.MEDIASERVER_TYPE == 'navidrome': return navidrome_download_track(temp_dir, item)
    if config.MEDIASERVER_TYPE == 'lyrion': return lyrion_download_track(temp_dir, item)
    if config.MEDIASERVER_TYPE == 'mpd': return mpd_download_track(temp_dir, item)
    if config.MEDIASERVER_TYPE == 'emby': return emby_download_track(temp_dir, item)
    return None

def get_all_songs():
    """Fetches all songs using admin credentials."""
    if config.MEDIASERVER_TYPE == 'jellyfin': return jellyfin_get_all_songs()
    if config.MEDIASERVER_TYPE == 'navidrome': return navidrome_get_all_songs()
    if config.MEDIASERVER_TYPE == 'lyrion': return lyrion_get_all_songs()
    if config.MEDIASERVER_TYPE == 'mpd': return mpd_get_all_songs()
    if config.MEDIASERVER_TYPE == 'emby': return emby_get_all_songs()
    return []

def get_playlist_by_name(playlist_name):
    """Finds a playlist by name using admin credentials."""
    if not playlist_name: raise ValueError("Playlist name is required.")
    if config.MEDIASERVER_TYPE == 'jellyfin': return jellyfin_get_playlist_by_name(playlist_name)
    if config.MEDIASERVER_TYPE == 'navidrome': return navidrome_get_playlist_by_name(playlist_name)
    if config.MEDIASERVER_TYPE == 'lyrion': return lyrion_get_playlist_by_name(playlist_name)
    if config.MEDIASERVER_TYPE == 'mpd': return mpd_get_playlist_by_name(playlist_name)
    if config.MEDIASERVER_TYPE == 'emby': return emby_get_playlist_by_name(playlist_name)
    return None

def create_playlist(base_name, item_ids):
    """Creates a playlist using admin credentials."""
    if not base_name: raise ValueError("Playlist name is required.")
    if not item_ids: raise ValueError("Track IDs are required.")
    if config.MEDIASERVER_TYPE == 'jellyfin': jellyfin_create_playlist(base_name, item_ids)
    elif config.MEDIASERVER_TYPE == 'navidrome': navidrome_create_playlist(base_name, item_ids)
    elif config.MEDIASERVER_TYPE == 'lyrion': lyrion_create_playlist(base_name, item_ids)
    elif config.MEDIASERVER_TYPE == 'mpd': mpd_create_playlist(base_name, item_ids)
    elif config.MEDIASERVER_TYPE == 'emby': emby_create_playlist(base_name, item_ids)

def create_instant_playlist(playlist_name, item_ids, user_creds=None):
    """Creates an instant playlist. Uses user_creds if provided, otherwise admin."""
    if not playlist_name: raise ValueError("Playlist name is required.")
    if not item_ids: raise ValueError("Track IDs are required.")
    
    if config.MEDIASERVER_TYPE == 'jellyfin':
        return jellyfin_create_instant_playlist(playlist_name, item_ids, user_creds)
    if config.MEDIASERVER_TYPE == 'navidrome':
        return navidrome_create_instant_playlist(playlist_name, item_ids, user_creds)
    if config.MEDIASERVER_TYPE == 'lyrion':
        return lyrion_create_instant_playlist(playlist_name, item_ids)
    if config.MEDIASERVER_TYPE == 'mpd':
        return mpd_create_instant_playlist(playlist_name, item_ids, user_creds)
    if config.MEDIASERVER_TYPE == 'emby':
        return emby_create_instant_playlist(playlist_name, item_ids, user_creds)
    return None

def get_top_played_songs(limit, user_creds=None):
    """Fetches top played songs. Uses user_creds if provided, otherwise admin."""
    if config.MEDIASERVER_TYPE == 'jellyfin':
        return jellyfin_get_top_played_songs(limit, user_creds)
    if config.MEDIASERVER_TYPE == 'navidrome':
        return navidrome_get_top_played_songs(limit, user_creds)
    if config.MEDIASERVER_TYPE == 'lyrion':
        return lyrion_get_top_played_songs(limit)
    if config.MEDIASERVER_TYPE == 'mpd':
        return mpd_get_top_played_songs(limit, user_creds)
    if config.MEDIASERVER_TYPE == 'emby':
        return emby_get_top_played_songs(limit, user_creds)
    return []

def get_last_played_time(item_id, user_creds=None):
    """Fetches last played time for a track. Uses user_creds if provided, otherwise admin."""
    if config.MEDIASERVER_TYPE == 'jellyfin':
        return jellyfin_get_last_played_time(item_id, user_creds)
    if config.MEDIASERVER_TYPE == 'navidrome':
        return navidrome_get_last_played_time(item_id, user_creds)
    if config.MEDIASERVER_TYPE == 'lyrion':
        return lyrion_get_last_played_time(item_id)
    if config.MEDIASERVER_TYPE == 'mpd':
        return mpd_get_last_played_time(item_id, user_creds)
    if config.MEDIASERVER_TYPE == 'emby':
        return emby_get_last_played_time(item_id, user_creds)
    return None
<|MERGE_RESOLUTION|>--- conflicted
+++ resolved
@@ -129,7 +129,6 @@
     if config.MEDIASERVER_TYPE == 'emby': return emby_get_recent_albums(limit)
     return []
 
-<<<<<<< HEAD
 def get_recent_music_items(limit):
     """
     Fetches both recent albums AND standalone tracks for comprehensive music discovery.
@@ -149,8 +148,6 @@
         logger.info(f"get_recent_music_items not yet implemented for {config.MEDIASERVER_TYPE}, falling back to get_recent_albums")
         return get_recent_albums(limit)
 
-=======
->>>>>>> 5a5affdd
 def get_tracks_from_album(album_id):
     """Fetches tracks for an album using admin credentials."""
     if config.MEDIASERVER_TYPE == 'jellyfin': return jellyfin_get_tracks_from_album(album_id)
